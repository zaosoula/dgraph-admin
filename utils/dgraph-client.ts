--- conflicted
+++ resolved
@@ -10,7 +10,6 @@
   message: string
   code?: string
   details?: string
-  originalErrors?: any[]
 }
 
 // Response type
@@ -30,59 +29,15 @@
   }
 }
 
-
-// Connection test result type
-export type ConnectionTestResult = {
-  success: boolean;
-  healthCheck: {
-    success: boolean;
-    message: string;
-  };
-  schemaCheck: {
-    success: boolean;
-    message: string;
-  };
-  introspectionCheck: {
-    success: boolean;
-    message: string;
-  };
-  message: string;
-}
 export class DgraphClient {
   private connection: Connection
   private graphqlHeaders: Record<string, string> = {}
   private adminHeaders: Record<string, string> = {}
   private useProxy: boolean = true
-
+  
   constructor(connection: Connection) {
     this.connection = connection
     this.setupHeaders()
-  }
-  
-  // Helper method to process GraphQL errors
-  private processGraphQLErrors(errors: any[], operation: string): DgraphError {
-    // Check for authentication errors
-    const authErrors = errors.filter(err => 
-      err.message?.includes('X-Dgraph-AuthToken') || 
-      (err.extensions?.code === 'ErrorUnauthorized')
-    );
-    
-    if (authErrors.length > 0) {
-      return {
-        message: `Authentication Error: ${authErrors[0].message}`,
-        code: authErrors[0].extensions?.code || 'AUTH_ERROR',
-        details: JSON.stringify(errors),
-        originalErrors: errors
-      };
-    }
-    
-    // Default error handling
-    return {
-      message: `Failed to ${operation}`,
-      code: errors[0]?.extensions?.code || 'GRAPHQL_ERROR',
-      details: JSON.stringify(errors),
-      originalErrors: errors
-    };
   }
   
   private setupHeaders() {
@@ -94,78 +49,9 @@
     this.adminHeaders = {
       'Content-Type': 'application/json',
     }
-
+    
     // Add authentication headers based on credentials
     const { credentials } = this.connection
-<<<<<<< HEAD
-
-    // If authMethod is specified, use that specific method
-    if (credentials.authMethod) {
-      switch (credentials.authMethod) {
-        case 'basic':
-          if (credentials.username && credentials.password) {
-            const base64Credentials = btoa(`${credentials.username}:${credentials.password}`)
-            this.headers['Authorization'] = `Basic ${base64Credentials}`
-          }
-          break;
-
-        case 'apiKey':
-          if (credentials.apiKey) {
-            this.headers['X-Dgraph-ApiKey'] = credentials.apiKey
-          }
-          break;
-
-        case 'accessToken':
-          if (credentials.token) {
-            this.headers['Authorization'] = `Bearer ${credentials.token}`
-          }
-          break;
-
-        case 'authToken':
-          if (credentials.authToken) {
-            this.headers['X-Dgraph-AuthToken'] = credentials.authToken
-          }
-          break;
-
-        case 'xAuthToken':
-          if (credentials.xAuthToken) {
-            this.headers['X-Auth-Token'] = credentials.xAuthToken
-          }
-          break;
-
-        case 'jwt':
-          if (credentials.jwt) {
-            // Use custom header if specified, otherwise use Authorization
-            const headerName = credentials.jwtHeader || 'Authorization'
-            this.headers[headerName] = credentials.jwt.startsWith('Bearer ')
-              ? credentials.jwt
-              : `Bearer ${credentials.jwt}`
-          }
-          break;
-      }
-    } else {
-      // For backward compatibility, try all methods
-      if (credentials.apiKey) {
-        this.headers['X-Dgraph-ApiKey'] = credentials.apiKey
-      }
-
-      if (credentials.authToken) {
-        this.headers['X-Dgraph-AuthToken'] = credentials.authToken
-      }
-
-      if (credentials.xAuthToken) {
-        this.headers['X-Auth-Token'] = credentials.xAuthToken
-      }
-
-      if (credentials.token) {
-        this.headers['Authorization'] = `Bearer ${credentials.token}`
-      }
-
-      if (credentials.username && credentials.password) {
-        const base64Credentials = btoa(`${credentials.username}:${credentials.password}`)
-        this.headers['Authorization'] = `Basic ${base64Credentials}`
-      }
-=======
     
     // Setup GraphQL endpoint headers
     this.setupAuthHeaders(credentials.graphql, this.graphqlHeaders)
@@ -213,11 +99,10 @@
   private getHeaders(endpoint: string): Record<string, string> {
     if (endpoint.includes('admin')) {
       return this.adminHeaders
->>>>>>> 3b1e39eb
     }
     return this.graphqlHeaders
   }
-
+  
   // Get the base URL for API requests (using proxy or direct)
   private getBaseUrl(endpoint: string): string {
     if (this.useProxy) {
@@ -228,188 +113,30 @@
       return `${this.connection.url}/${endpoint}`
     }
   }
-
-  // Test connection with comprehensive checks
-  async testConnection(connection?: Connection): Promise<ConnectionTestResult> {
-    // Use provided connection or the instance's connection
-    const conn = connection || this.connection;
-
-    // If a new connection was provided, create a temporary client
-    const client = connection ? new DgraphClient(connection) : this;
-
-    const result: ConnectionTestResult = {
-      success: false,
-      healthCheck: {
-        success: false,
-        message: 'Not tested'
-      },
-      schemaCheck: {
-        success: false,
-        message: 'Not tested'
-      },
-      introspectionCheck: {
-        success: false,
-        message: 'Not tested'
-      },
-      message: 'Connection test failed'
-    };
-    try {
-      // 1. Health Check
+  
+  // Test connection
+  async testConnection(): Promise<boolean> {
+    try {
+      // First try the health endpoint
       try {
-        const healthUrl = client.getBaseUrl('health');
+        const healthUrl = this.getBaseUrl('health');
         const healthResponse = await fetch(healthUrl, {
           method: 'GET',
-<<<<<<< HEAD
-          headers: client.headers
-=======
           headers: this.getHeaders('health')
->>>>>>> 3b1e39eb
         });
         
-        if (client.useProxy) {
+        if (this.useProxy) {
           const proxyData = await healthResponse.json() as ProxyResponse<any>;
-          result.healthCheck.success = proxyData.status >= 200 && proxyData.status < 300;
-          result.healthCheck.message = result.healthCheck.success 
-            ? 'Health endpoint is accessible'
-            : `Health endpoint returned status ${proxyData.status}: ${proxyData.statusText}`;
-        } else {
-          result.healthCheck.success = healthResponse.ok;
-          result.healthCheck.message = result.healthCheck.success
-            ? 'Health endpoint is accessible'
-            : `Health endpoint returned status ${healthResponse.status}: ${healthResponse.statusText}`;
+          if (proxyData.status >= 200 && proxyData.status < 300) {
+            return true;
+          }
+        } else if (healthResponse.ok) {
+          return true;
         }
       } catch (healthError) {
-        result.healthCheck.success = false;
-        result.healthCheck.message = `Health endpoint check failed: ${healthError instanceof Error ? healthError.message : String(healthError)}`;
-      }
-      
-<<<<<<< HEAD
-      // 2. Schema Check - Try to get the GraphQL schema
-      try {
-        const schemaQuery = `
-          {
-            getGQLSchema {
-              schema
-            }
-          }
-        `;
-        
-        const adminUrl = client.getBaseUrl('admin');
-        const schemaResponse = await fetch(adminUrl, {
-          method: 'POST',
-          headers: {
-            ...client.headers,
-            'Content-Type': 'application/json'
-          },
-          body: JSON.stringify({ query: schemaQuery })
-        });
-        
-        if (client.useProxy) {
-          const proxyData = await schemaResponse.json() as ProxyResponse<any>;
-          
-          // Check for errors in the response body even if status is 200
-          if (proxyData.data?.errors && proxyData.data.errors.length > 0) {
-            result.schemaCheck.success = false;
-            result.schemaCheck.message = `Schema check failed: ${proxyData.data.errors[0]?.message || 'Access Denied'}`;
-          } else {
-            result.schemaCheck.success = proxyData.status >= 200 && proxyData.status < 300 && 
-                                        proxyData.data?.data?.getGQLSchema?.schema;
-            result.schemaCheck.message = result.schemaCheck.success
-              ? 'Successfully retrieved GraphQL schema'
-              : proxyData.error?.message || `Failed to retrieve schema: ${proxyData.statusText}`;
-          }
-        } else {
-          const data = await schemaResponse.json();
-          
-          // Check for errors in the response body even if status is 200
-          if (data.errors && data.errors.length > 0) {
-            result.schemaCheck.success = false;
-            result.schemaCheck.message = `Schema check failed: ${data.errors[0]?.message || 'Access Denied'}`;
-          } else {
-            result.schemaCheck.success = schemaResponse.ok && data?.data?.getGQLSchema?.schema;
-            result.schemaCheck.message = result.schemaCheck.success
-              ? 'Successfully retrieved GraphQL schema'
-              : data?.errors?.[0]?.message || 'Failed to retrieve schema';
-          }
-        }
-      } catch (schemaError) {
-        result.schemaCheck.success = false;
-        result.schemaCheck.message = `Schema check failed: ${schemaError instanceof Error ? schemaError.message : String(schemaError)}`;
-      }
-      
-      // 3. Introspection Query - Test GraphQL endpoint with introspection
-      try {
-        const introspectionQuery = `
-          query {
-            __schema {
-              queryType {
-                name
-              }
-            }
-          }
-        `;
-        
-        const graphqlUrl = client.getBaseUrl('graphql');
-        const introspectionResponse = await fetch(graphqlUrl, {
-          method: 'POST',
-          headers: {
-            ...client.headers,
-            'Content-Type': 'application/json'
-          },
-          body: JSON.stringify({ query: introspectionQuery })
-        });
-        
-        if (client.useProxy) {
-          const proxyData = await introspectionResponse.json() as ProxyResponse<any>;
-          
-          // Check for errors in the response body even if status is 200
-          if (proxyData.data?.errors && proxyData.data.errors.length > 0) {
-            result.introspectionCheck.success = false;
-            result.introspectionCheck.message = `Introspection check failed: ${proxyData.data.errors[0]?.message || 'Access Denied'}`;
-          } else {
-            result.introspectionCheck.success = proxyData.status >= 200 && proxyData.status < 300 && 
-                                              proxyData.data?.data?.__schema?.queryType;
-            result.introspectionCheck.message = result.introspectionCheck.success
-              ? 'GraphQL introspection query successful'
-              : proxyData.error?.message || `Introspection query failed: ${proxyData.statusText}`;
-          }
-        } else {
-          const data = await introspectionResponse.json();
-          
-          // Check for errors in the response body even if status is 200
-          if (data.errors && data.errors.length > 0) {
-            result.introspectionCheck.success = false;
-            result.introspectionCheck.message = `Introspection check failed: ${data.errors[0]?.message || 'Access Denied'}`;
-          } else {
-            result.introspectionCheck.success = introspectionResponse.ok && data?.data?.__schema?.queryType;
-            result.introspectionCheck.message = result.introspectionCheck.success
-              ? 'GraphQL introspection query successful'
-              : data?.errors?.[0]?.message || 'Introspection query failed';
-          }
-        }
-      } catch (introspectionError) {
-        result.introspectionCheck.success = false;
-        result.introspectionCheck.message = `Introspection check failed: ${introspectionError instanceof Error ? introspectionError.message : String(introspectionError)}`;
-      }
-      
-      // Determine overall success
-      result.success = result.healthCheck.success || result.schemaCheck.success || result.introspectionCheck.success;
-      
-      // Set overall message
-      if (result.success) {
-        const successfulChecks = [
-          result.healthCheck.success ? 'health' : null,
-          result.schemaCheck.success ? 'schema' : null,
-          result.introspectionCheck.success ? 'introspection' : null
-        ].filter(Boolean).join(', ');
-        
-        result.message = `Connection successful! Passed checks: ${successfulChecks}`;
-      } else {
-        result.message = 'Connection failed. All endpoint checks failed.';
-      }
-      
-      return result;
-=======
+        console.debug('Health endpoint check failed, trying admin endpoint:', healthError);
+      }
+      
       // If health endpoint fails, try the admin endpoint with a simple query
       try {
         const result = await this.executeAdminQuery<any>('{ __typename }');
@@ -427,38 +154,15 @@
       }
       
       return false;
->>>>>>> 3b1e39eb
     } catch (error) {
       console.error('Connection test failed:', error);
-      result.message = `Connection test failed: ${error instanceof Error ? error.message : String(error)}`;
-      return result;
-    }
-  }
-  
-<<<<<<< HEAD
-  // Simple connection test (backward compatibility)
-  async testConnectionSimple(): Promise<boolean> {
-    const result = await this.testConnection();
-    return result.success;
-  }
-  
-  // Get GraphQL schema
-  async getSchema(): Promise<DgraphResponse<GraphQLSchema>> {
-    try {
-      // Using the correct GraphQL query to get schema from /admin endpoint
-      const query = `
-        {
-          getGQLSchema {
-            schema
-          }
-        }
-      `;
-
-=======
+      return false;
+    }
+  }
+  
   // Execute GraphQL query against the admin endpoint
   async executeAdminQuery<T>(query: string, variables?: Record<string, any>): Promise<DgraphResponse<T>> {
     try {
->>>>>>> 3b1e39eb
       const url = this.getBaseUrl('admin');
       const response = await fetch(url, {
         method: 'POST',
@@ -468,80 +172,30 @@
           variables
         })
       });
-
+      
       if (this.useProxy) {
         const proxyResponse = await response.json() as ProxyResponse<any>;
-
+        
         if (proxyResponse.error) {
           return {
             error: {
-<<<<<<< HEAD
-              message: 'Failed to fetch schema',
-              details: proxyResponse.error.message,
-              code: proxyResponse.error.code
-=======
               message: 'Admin GraphQL query execution failed',
               details: proxyResponse.error.message
->>>>>>> 3b1e39eb
-            }
-          };
-        }
-
+            }
+          };
+        }
+        
         if (proxyResponse.status >= 400) {
           return {
             error: {
-<<<<<<< HEAD
-              message: 'Failed to fetch schema',
-              details: `Status: ${proxyResponse.status} ${proxyResponse.statusText}`,
-              code: 'HTTP_ERROR'
-=======
               message: 'Admin GraphQL query execution failed',
               details: `Status: ${proxyResponse.status} ${proxyResponse.statusText}`
->>>>>>> 3b1e39eb
-            }
-          };
-        }
-
+            }
+          };
+        }
+        
         const data = proxyResponse.data;
         
-<<<<<<< HEAD
-        // Check for GraphQL errors in the response body even if status is 200
-        if (data.errors || (data.data?.errors && data.data.errors.length > 0)) {
-          const errors = data.errors || data.data.errors;
-          return {
-            error: this.processGraphQLErrors(errors, 'fetch schema')
-          };
-        }
-
-        // Extract schema from the response
-        const schema = data.data?.getGQLSchema?.schema || '';
-        return { data: { schema } };
-      } else {
-        if (!response.ok) {
-          const errorText = await response.text();
-          return {
-            error: {
-              message: 'Failed to fetch schema',
-              details: errorText,
-              code: 'HTTP_ERROR'
-            }
-          };
-        }
-
-        const data = await response.json();
-        
-        // Check for GraphQL errors in the response body even if status is 200
-        if (data.errors || (data.data?.errors && data.data.errors.length > 0)) {
-          const errors = data.errors || data.data.errors;
-          return {
-            error: this.processGraphQLErrors(errors, 'fetch schema')
-          };
-        }
-
-        // Extract schema from the response
-        const schema = data.data?.getGQLSchema?.schema || '';
-        return { data: { schema } };
-=======
         if (data.errors) {
           return {
             error: {
@@ -565,7 +219,6 @@
         }
         
         return { data: data.data as T };
->>>>>>> 3b1e39eb
       }
     } catch (error) {
       return {
@@ -607,13 +260,12 @@
       return {
         error: {
           message: 'Failed to fetch schema',
-          details: error instanceof Error ? error.message : String(error),
-          code: 'UNKNOWN_ERROR'
-        }
-      };
-    }
-  }
-
+          details: error instanceof Error ? error.message : String(error)
+        }
+      };
+    }
+  }
+  
   // Update GraphQL schema
   async updateSchema(schema: string): Promise<DgraphResponse<{ success: boolean }>> {
     try {
@@ -627,7 +279,7 @@
           }
         }
       `;
-
+      
       const variables = {
         input: {
           set: {
@@ -635,79 +287,6 @@
           }
         }
       };
-<<<<<<< HEAD
-
-      const url = this.getBaseUrl('admin');
-      const response = await fetch(url, {
-        method: 'POST',
-        headers: {
-          ...this.headers,
-          'Content-Type': 'application/json'
-        },
-        body: JSON.stringify({
-          query: mutation,
-          variables
-        })
-      });
-
-      if (this.useProxy) {
-        const proxyResponse = await response.json() as ProxyResponse<any>;
-
-        if (proxyResponse.error) {
-          return {
-            error: {
-              message: 'Failed to update schema',
-              details: proxyResponse.error.message,
-              code: proxyResponse.error.code
-            }
-          };
-        }
-
-        if (proxyResponse.status >= 400) {
-          return {
-            error: {
-              message: 'Failed to update schema',
-              details: `Status: ${proxyResponse.status} ${proxyResponse.statusText}`,
-              code: 'HTTP_ERROR'
-            }
-          };
-        }
-
-        const data = proxyResponse.data;
-        
-        // Check for GraphQL errors in the response body even if status is 200
-        if (data.errors || (data.data?.errors && data.data.errors.length > 0)) {
-          const errors = data.errors || data.data.errors;
-          return {
-            error: this.processGraphQLErrors(errors, 'update schema')
-          };
-        }
-
-        return { data: { success: true } };
-      } else {
-        if (!response.ok) {
-          const errorText = await response.text();
-          return {
-            error: {
-              message: 'Failed to update schema',
-              details: errorText,
-              code: 'HTTP_ERROR'
-            }
-          };
-        }
-
-        const data = await response.json();
-        
-        // Check for GraphQL errors in the response body even if status is 200
-        if (data.errors || (data.data?.errors && data.data.errors.length > 0)) {
-          const errors = data.errors || data.data.errors;
-          return {
-            error: this.processGraphQLErrors(errors, 'update schema')
-          };
-        }
-
-        return { data: { success: true } };
-=======
       
       const result = await this.executeAdminQuery<{ updateGQLSchema: { gqlSchema: { schema: string } } }>(mutation, variables);
       
@@ -718,7 +297,6 @@
             details: result.error.details || result.error.message
           }
         };
->>>>>>> 3b1e39eb
       }
       
       return { data: { success: true } };
@@ -726,13 +304,12 @@
       return {
         error: {
           message: 'Failed to update schema',
-          details: error instanceof Error ? error.message : String(error),
-          code: 'UNKNOWN_ERROR'
-        }
-      };
-    }
-  }
-
+          details: error instanceof Error ? error.message : String(error)
+        }
+      };
+    }
+  }
+  
   // Execute GraphQL query
   async executeQuery<T>(query: string, variables?: Record<string, any>): Promise<DgraphResponse<T>> {
     try {
@@ -745,60 +322,59 @@
           variables
         })
       });
-
+      
       if (this.useProxy) {
         const proxyResponse = await response.json() as ProxyResponse<any>;
-
+        
         if (proxyResponse.error) {
           return {
             error: {
               message: 'GraphQL query execution failed',
-              details: proxyResponse.error.message,
-              code: proxyResponse.error.code
-            }
-          };
-        }
-
+              details: proxyResponse.error.message
+            }
+          };
+        }
+        
         if (proxyResponse.status >= 400) {
           return {
             error: {
               message: 'GraphQL query execution failed',
-              details: `Status: ${proxyResponse.status} ${proxyResponse.statusText}`,
-              code: 'HTTP_ERROR'
-            }
-          };
-        }
-
+              details: `Status: ${proxyResponse.status} ${proxyResponse.statusText}`
+            }
+          };
+        }
+        
         const data = proxyResponse.data;
         
-        // Check for GraphQL errors in the response body even if status is 200
-        if (data.errors || (data.data?.errors && data.data.errors.length > 0)) {
-          const errors = data.errors || data.data.errors;
-          return {
-            error: this.processGraphQLErrors(errors, 'execute query')
-          };
-        }
-
+        if (data.errors) {
+          return {
+            error: {
+              message: 'GraphQL query execution failed',
+              details: JSON.stringify(data.errors)
+            }
+          };
+        }
+        
         return { data: data.data as T };
       } else {
         const data = await response.json();
         
-        // Check for GraphQL errors in the response body even if status is 200
-        if (data.errors || (data.data?.errors && data.data.errors.length > 0)) {
-          const errors = data.errors || data.data.errors;
-          return {
-            error: this.processGraphQLErrors(errors, 'execute query')
-          };
-        }
-
+        if (data.errors) {
+          return {
+            error: {
+              message: 'GraphQL query execution failed',
+              details: JSON.stringify(data.errors)
+            }
+          };
+        }
+        
         return { data: data.data as T };
       }
     } catch (error) {
       return {
         error: {
           message: 'GraphQL query execution failed',
-          details: error instanceof Error ? error.message : String(error),
-          code: 'UNKNOWN_ERROR'
+          details: error instanceof Error ? error.message : String(error)
         }
       };
     }
