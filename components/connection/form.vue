<script setup lang="ts">
<<<<<<< HEAD
import { ref, reactive, computed, watch, onMounted } from 'vue'
=======
import { ref, reactive, onMounted } from 'vue'
>>>>>>> 3b1e39eb
import { useConnectionsStore } from '@/stores/connections'
import { useCredentialStorage } from '@/composables/useCredentialStorage'
import { useDgraphClient } from '@/composables/useDgraphClient'
import type { Connection, ConnectionType, ConnectionCredentials, AuthMethod } from '@/types/connection'
<<<<<<< HEAD
import type { ConnectionTestResult } from '@/utils/dgraph-client'
=======
>>>>>>> 3b1e39eb

const props = defineProps<{
  connection?: Connection
}>()

const emit = defineEmits<{
  'saved': [connectionId: string]
  'cancelled': []
}>()

const connectionsStore = useConnectionsStore()
const credentialStorage = useCredentialStorage()
const dgraphClient = useDgraphClient()

const isLoading = ref(false)
const testResult = ref<ConnectionTestResult | null>(null)

// Get stored credentials if editing an existing connection
const storedCredentials = props.connection?.id 
  ? credentialStorage.getCredentials(props.connection.id) 
  : null

// Determine the auth method based on stored credentials
const determineAuthMethod = (creds: ConnectionCredentials | null): AuthMethod => {
  if (!creds) return 'basic'
  
  // If authMethod is explicitly set, use it
  if (creds.authMethod) return creds.authMethod
  
  // Otherwise, try to determine from the credentials
  if (creds.username && creds.password) return 'basic'
  if (creds.apiKey) return 'apiKey'
  if (creds.token) return 'accessToken'
  if (creds.authToken) return 'authToken'
  if (creds.xAuthToken) return 'xAuthToken'
  if (creds.jwt) return 'jwt'
  
  return 'basic'
}

// Form state
const formState = reactive({
  name: props.connection?.name || '',
  type: props.connection?.type || 'http' as ConnectionType,
  url: props.connection?.url || '',
  isSecure: props.connection?.isSecure || false,
  useUnifiedAuth: props.connection?.credentials.useUnifiedAuth ?? true,
  credentials: {
<<<<<<< HEAD
    authMethod: determineAuthMethod(storedCredentials),
    username: storedCredentials?.username || '',
    password: storedCredentials?.password || '',
    apiKey: storedCredentials?.apiKey || '',
    token: storedCredentials?.token || '',
    authToken: storedCredentials?.authToken || '',
    xAuthToken: storedCredentials?.xAuthToken || '',
    jwt: storedCredentials?.jwt || '',
    jwtHeader: storedCredentials?.jwtHeader || ''
=======
    graphql: {
      method: 'none' as AuthMethod,
      username: '',
      password: '',
      apiKey: '',
      token: '',
      authToken: ''
    },
    admin: {
      method: 'none' as AuthMethod,
      username: '',
      password: '',
      apiKey: '',
      token: '',
      authToken: ''
    },
    useUnifiedAuth: props.connection?.credentials.useUnifiedAuth ?? true
  }
})

// Load credentials when editing a connection
onMounted(() => {
  if (props.connection) {
    // Load credentials from storage if editing an existing connection
    const storedCredentials = credentialStorage.getCredentials(props.connection.id)
    
    if (storedCredentials) {
      // Determine the authentication method based on the stored credentials
      if (storedCredentials.graphql) {
        const graphql = storedCredentials.graphql
        
        // Set the method based on which credential is present
        if (graphql.username && graphql.password) {
          formState.credentials.graphql.method = 'basic'
          formState.credentials.graphql.username = graphql.username
          formState.credentials.graphql.password = graphql.password
        } else if (graphql.token) {
          formState.credentials.graphql.method = 'token'
          formState.credentials.graphql.token = graphql.token
        } else if (graphql.apiKey) {
          formState.credentials.graphql.method = 'api-key'
          formState.credentials.graphql.apiKey = graphql.apiKey
        } else if (graphql.authToken) {
          formState.credentials.graphql.method = 'auth-token'
          formState.credentials.graphql.authToken = graphql.authToken
        } else {
          formState.credentials.graphql.method = 'none'
        }
      }
      
      if (storedCredentials.admin) {
        const admin = storedCredentials.admin
        
        // Set the method based on which credential is present
        if (admin.username && admin.password) {
          formState.credentials.admin.method = 'basic'
          formState.credentials.admin.username = admin.username
          formState.credentials.admin.password = admin.password
        } else if (admin.token) {
          formState.credentials.admin.method = 'token'
          formState.credentials.admin.token = admin.token
        } else if (admin.apiKey) {
          formState.credentials.admin.method = 'api-key'
          formState.credentials.admin.apiKey = admin.apiKey
        } else if (admin.authToken) {
          formState.credentials.admin.method = 'auth-token'
          formState.credentials.admin.authToken = admin.authToken
        } else {
          formState.credentials.admin.method = 'none'
        }
      }
      
      // Set the unified auth flag
      formState.useUnifiedAuth = storedCredentials.useUnifiedAuth
    }
>>>>>>> 3b1e39eb
  }
})

// Validation
const errors = reactive({
  name: '',
  url: '',
  graphqlAuth: '',
  adminAuth: ''
})

// Authentication method descriptions
const authMethodDescriptions = {
  basic: 'Basic Authentication (username/password)',
  apiKey: 'API Key (X-Dgraph-ApiKey)',
  accessToken: 'Access Token (Authorization: Bearer)',
  authToken: 'Auth Token (X-Dgraph-AuthToken) - Used when ACL is enabled',
  xAuthToken: 'X-Auth-Token - Used when anonymous access is disabled',
  jwt: 'JWT - Used with Dgraph.Authorization'
}

// Show fields based on selected auth method
const showBasicAuth = computed(() => formState.credentials.authMethod === 'basic')
const showApiKey = computed(() => formState.credentials.authMethod === 'apiKey')
const showAccessToken = computed(() => formState.credentials.authMethod === 'accessToken')
const showAuthToken = computed(() => formState.credentials.authMethod === 'authToken')
const showXAuthToken = computed(() => formState.credentials.authMethod === 'xAuthToken')
const showJwt = computed(() => formState.credentials.authMethod === 'jwt')

const validate = () => {
  let isValid = true
  
  // Reset errors
  errors.name = ''
  errors.url = ''
  errors.graphqlAuth = ''
  errors.adminAuth = ''
  
  // Validate name
  if (!formState.name.trim()) {
    errors.name = 'Connection name is required'
    isValid = false
  }
  
  // Validate URL
  if (!formState.url.trim()) {
    errors.url = 'URL is required'
    isValid = false
  } else {
    try {
      new URL(formState.url)
    } catch (e) {
      errors.url = 'Invalid URL format'
      isValid = false
    }
  }
  
  // Validate authentication methods if secure is enabled
  if (formState.isSecure) {
    // Validate GraphQL authentication
    const graphqlAuth = formState.credentials.graphql
    if (graphqlAuth.method === 'basic' && (!graphqlAuth.username || !graphqlAuth.password)) {
      errors.graphqlAuth = 'Username and password are required for Basic Authentication'
      isValid = false
    } else if (graphqlAuth.method === 'token' && !graphqlAuth.token) {
      errors.graphqlAuth = 'Access Token is required'
      isValid = false
    } else if (graphqlAuth.method === 'api-key' && !graphqlAuth.apiKey) {
      errors.graphqlAuth = 'API Key is required'
      isValid = false
    } else if (graphqlAuth.method === 'auth-token' && !graphqlAuth.authToken) {
      errors.graphqlAuth = 'Auth Token is required'
      isValid = false
    }
    
    // Validate Admin authentication if not using unified auth
    if (!formState.useUnifiedAuth) {
      const adminAuth = formState.credentials.admin
      if (adminAuth.method === 'basic' && (!adminAuth.username || !adminAuth.password)) {
        errors.adminAuth = 'Username and password are required for Basic Authentication'
        isValid = false
      } else if (adminAuth.method === 'token' && !adminAuth.token) {
        errors.adminAuth = 'Access Token is required'
        isValid = false
      } else if (adminAuth.method === 'api-key' && !adminAuth.apiKey) {
        errors.adminAuth = 'API Key is required'
        isValid = false
      } else if (adminAuth.method === 'auth-token' && !adminAuth.authToken) {
        errors.adminAuth = 'Auth Token is required'
        isValid = false
      }
    }
  }
  
  return isValid
}

// Test connection with comprehensive checks
const testConnection = async () => {
  if (!validate()) return
  
  isLoading.value = true
  testResult.value = null
  
  try {
<<<<<<< HEAD
    // Create a temporary connection object for testing
=======
    // If not using secure connection, set method to 'none'
    if (!formState.isSecure) {
      formState.credentials.graphql.method = 'none'
      formState.credentials.admin.method = 'none'
    }
    
    // Create clean credentials objects with only the relevant fields based on the method
    const graphqlCredentials = createCredentialsObject(formState.credentials.graphql)
    const adminCredentials = formState.useUnifiedAuth 
      ? createCredentialsObject(formState.credentials.graphql) 
      : createCredentialsObject(formState.credentials.admin)
    
>>>>>>> 3b1e39eb
    const tempConnection: Connection = {
      id: props.connection?.id || 'temp-id',
      name: formState.name,
      type: formState.type,
      url: formState.url,
      credentials: {
        graphql: graphqlCredentials,
        admin: adminCredentials,
        useUnifiedAuth: formState.useUnifiedAuth
      },
      isSecure: formState.isSecure,
      createdAt: props.connection?.createdAt || new Date(),
      updatedAt: new Date()
    }
    
    // Use the comprehensive test method
    testResult.value = await dgraphClient.testConnection(tempConnection)
  } catch (error) {
    testResult.value = {
      success: false,
      healthCheck: {
        success: false,
        message: 'Test failed'
      },
      schemaCheck: {
        success: false,
        message: 'Test failed'
      },
      introspectionCheck: {
        success: false,
        message: 'Test failed'
      },
      message: `Error: ${error instanceof Error ? error.message : String(error)}`
    }
  } finally {
    isLoading.value = false
  }
}

// Save connection
const saveConnection = async () => {
  if (!validate()) return
  
  isLoading.value = true
  
  try {
    let connectionId: string
    
    // If not using secure connection, set method to 'none'
    if (!formState.isSecure) {
      formState.credentials.graphql.method = 'none'
      formState.credentials.admin.method = 'none'
    }
    
    // Create clean credentials objects with only the relevant fields based on the method
    const graphqlCredentials = createCredentialsObject(formState.credentials.graphql)
    const adminCredentials = formState.useUnifiedAuth 
      ? createCredentialsObject(formState.credentials.graphql) 
      : createCredentialsObject(formState.credentials.admin)
    
    // Prepare credentials based on unified auth setting
    const credentials = {
      graphql: graphqlCredentials,
      admin: adminCredentials,
      useUnifiedAuth: formState.useUnifiedAuth
    }
    
    // Create or update connection
    if (props.connection) {
      // Update existing connection
      connectionsStore.updateConnection(props.connection.id, {
        name: formState.name,
        type: formState.type,
        url: formState.url,
        isSecure: formState.isSecure
      })
      connectionId = props.connection.id
    } else {
      // Create new connection
      connectionId = connectionsStore.addConnection({
        name: formState.name,
        type: formState.type,
        url: formState.url,
        credentials: { 
          graphql: { method: 'none' },
          admin: { method: 'none' },
          useUnifiedAuth: formState.useUnifiedAuth
        }, // Empty credentials in the store
        isSecure: formState.isSecure
      })
    }
    
    // Save credentials separately
    if (formState.isSecure) {
      credentialStorage.saveCredentials(connectionId, credentials)
    }
    
    emit('saved', connectionId)
  } catch (error) {
    console.error('Failed to save connection:', error)
    testResult.value = {
      success: false,
      message: `Error saving connection: ${error instanceof Error ? error.message : String(error)}`
    }
  } finally {
    isLoading.value = false
  }
}

// Helper function to create a clean credentials object based on the authentication method
const createCredentialsObject = (credentials: any) => {
  const result: any = { method: credentials.method }
  
  switch (credentials.method) {
    case 'basic':
      result.username = credentials.username
      result.password = credentials.password
      break
    case 'token':
      result.token = credentials.token
      break
    case 'api-key':
      result.apiKey = credentials.apiKey
      break
    case 'auth-token':
      result.authToken = credentials.authToken
      break
  }
  
  return result
}

// Cancel form
const cancelForm = () => {
  emit('cancelled')
}

// Track if this is the initial load or a user change
const isInitialLoad = ref(true)

// Reset auth fields when auth method changes (but not on initial load)
watch(() => formState.credentials.authMethod, (newMethod, oldMethod) => {
  // Skip clearing fields on initial load
  if (isInitialLoad.value) {
    isInitialLoad.value = false
    return
  }
  
  // Only clear fields when the user changes the auth method
  formState.credentials.username = ''
  formState.credentials.password = ''
  formState.credentials.apiKey = ''
  formState.credentials.token = ''
  formState.credentials.authToken = ''
  formState.credentials.xAuthToken = ''
  formState.credentials.jwt = ''
  formState.credentials.jwtHeader = ''
})
</script>

<template>
  <div class="space-y-6">
    <div class="space-y-2">
      <label for="name" class="text-sm font-medium">Connection Name</label>
      <UiInput 
        id="name" 
        v-model="formState.name" 
        placeholder="My Dgraph Instance" 
        :class="errors.name ? 'border-destructive' : ''"
      />
      <p v-if="errors.name" class="text-sm text-destructive">{{ errors.name }}</p>
    </div>
    
    <div class="space-y-2">
      <label for="url" class="text-sm font-medium">URL</label>
      <UiInput 
        id="url" 
        v-model="formState.url" 
        placeholder="https://your-dgraph-instance.com" 
        :class="errors.url ? 'border-destructive' : ''"
      />
      <p v-if="errors.url" class="text-sm text-destructive">{{ errors.url }}</p>
    </div>
    
    <div class="space-y-2">
      <label for="type" class="text-sm font-medium">Connection Type</label>
      <select 
        id="type" 
        v-model="formState.type"
        class="flex h-9 w-full rounded-md border border-input bg-transparent px-3 py-1 text-sm shadow-sm transition-colors file:border-0 file:bg-transparent file:text-sm file:font-medium placeholder:text-muted-foreground focus-visible:outline-none focus-visible:ring-1 focus-visible:ring-ring disabled:cursor-not-allowed disabled:opacity-50"
      >
        <option value="http">HTTP</option>
        <option value="grpc">gRPC</option>
      </select>
    </div>
    
    <div class="space-y-2">
      <div class="flex items-center space-x-2">
        <input 
          id="isSecure" 
          type="checkbox" 
          v-model="formState.isSecure"
          class="h-4 w-4 rounded border-gray-300 text-primary focus:ring-primary"
        />
        <label for="isSecure" class="text-sm font-medium">Requires Authentication</label>
      </div>
    </div>
    
    <div v-if="formState.isSecure" class="space-y-4 border rounded-md p-4">
<<<<<<< HEAD
      <h3 class="text-sm font-medium">Authentication</h3>
      
      <!-- Authentication Method Selector -->
      <div class="space-y-2">
        <label for="authMethod" class="text-sm font-medium">Authentication Method</label>
        <select 
          id="authMethod" 
          v-model="formState.credentials.authMethod"
          class="flex h-9 w-full rounded-md border border-input bg-transparent px-3 py-1 text-sm shadow-sm transition-colors file:border-0 file:bg-transparent file:text-sm file:font-medium placeholder:text-muted-foreground focus-visible:outline-none focus-visible:ring-1 focus-visible:ring-ring disabled:cursor-not-allowed disabled:opacity-50"
        >
          <option v-for="(description, method) in authMethodDescriptions" :key="method" :value="method">
            {{ description }}
          </option>
        </select>
      </div>
      
      <!-- Basic Auth (Username/Password) -->
      <div v-if="showBasicAuth" class="space-y-4">
        <div class="space-y-2">
          <label for="username" class="text-sm font-medium">Username</label>
          <UiInput 
            id="username" 
            v-model="formState.credentials.username" 
            placeholder="Username"
          />
        </div>
        
        <div class="space-y-2">
          <label for="password" class="text-sm font-medium">Password</label>
          <UiInput 
            id="password" 
            type="password" 
            v-model="formState.credentials.password" 
            placeholder="Password"
          />
        </div>
      </div>
      
      <!-- API Key (X-Dgraph-ApiKey) -->
      <div v-if="showApiKey" class="space-y-2">
        <label for="apiKey" class="text-sm font-medium">API Key (X-Dgraph-ApiKey)</label>
        <UiInput 
          id="apiKey" 
          v-model="formState.credentials.apiKey" 
          placeholder="API Key"
=======
      <div class="flex items-center space-x-2 mb-4">
        <input 
          id="useUnifiedAuth" 
          type="checkbox" 
          v-model="formState.useUnifiedAuth"
          class="h-4 w-4 rounded border-gray-300 text-primary focus:ring-primary"
>>>>>>> 3b1e39eb
        />
        <label for="useUnifiedAuth" class="text-sm font-medium">Use same authentication for both GraphQL and Admin endpoints</label>
      </div>
      
<<<<<<< HEAD
      <!-- Access Token (Authorization: Bearer) -->
      <div v-if="showAccessToken" class="space-y-2">
        <label for="token" class="text-sm font-medium">Access Token (Authorization: Bearer)</label>
        <UiInput 
          id="token" 
          v-model="formState.credentials.token" 
          placeholder="Access Token"
        />
      </div>
      
      <!-- Auth Token (X-Dgraph-AuthToken) -->
      <div v-if="showAuthToken" class="space-y-2">
        <label for="authToken" class="text-sm font-medium">Auth Token (X-Dgraph-AuthToken)</label>
        <UiInput 
          id="authToken" 
          v-model="formState.credentials.authToken" 
          placeholder="Auth Token"
        />
        <p class="text-xs text-muted-foreground">
          Used when ACL is enabled. Pass the access token you got in the login response.
        </p>
      </div>
      
      <!-- X-Auth-Token -->
      <div v-if="showXAuthToken" class="space-y-2">
        <label for="xAuthToken" class="text-sm font-medium">X-Auth-Token</label>
        <UiInput 
          id="xAuthToken" 
          v-model="formState.credentials.xAuthToken" 
          placeholder="Admin Key or Client Key"
        />
        <p class="text-xs text-muted-foreground">
          Used when anonymous access is disabled. Provide an Admin Key or Client Key.
        </p>
      </div>
      
      <!-- JWT -->
      <div v-if="showJwt" class="space-y-4">
        <div class="space-y-2">
          <label for="jwt" class="text-sm font-medium">JWT Token</label>
          <UiInput 
            id="jwt" 
            v-model="formState.credentials.jwt" 
            placeholder="JWT Token"
          />
        </div>
        
        <div class="space-y-2">
          <label for="jwtHeader" class="text-sm font-medium">JWT Header Name (Optional)</label>
          <UiInput 
            id="jwtHeader" 
            v-model="formState.credentials.jwtHeader" 
            placeholder="Authorization"
          />
          <p class="text-xs text-muted-foreground">
            Custom header name for JWT as set in Dgraph.Authorization. Defaults to "Authorization" if not specified.
          </p>
        </div>
      </div>
      
      <p class="text-xs text-muted-foreground">
        Note: Select the authentication method that matches your Dgraph instance's configuration.
=======
      <!-- GraphQL Authentication -->
      <div class="border-b pb-4 mb-4">
        <h3 class="text-sm font-medium mb-4">GraphQL Endpoint Authentication</h3>
        
        <div class="space-y-2">
          <label for="graphql-auth-method" class="text-sm font-medium">Authentication Method</label>
          <select 
            id="graphql-auth-method" 
            v-model="formState.credentials.graphql.method"
            class="flex h-9 w-full rounded-md border border-input bg-transparent px-3 py-1 text-sm shadow-sm transition-colors file:border-0 file:bg-transparent file:text-sm file:font-medium placeholder:text-muted-foreground focus-visible:outline-none focus-visible:ring-1 focus-visible:ring-ring disabled:cursor-not-allowed disabled:opacity-50"
            :class="errors.graphqlAuth ? 'border-destructive' : ''"
          >
            <option value="none">No Authentication</option>
            <option value="basic">Basic Auth (Username/Password)</option>
            <option value="token">Access Token (Bearer)</option>
            <option value="api-key">API Key (X-Dgraph-ApiKey)</option>
            <option value="auth-token">Auth Token (X-Dgraph-AuthToken)</option>
          </select>
          <p v-if="errors.graphqlAuth" class="text-sm text-destructive">{{ errors.graphqlAuth }}</p>
        </div>
        
        <!-- Basic Auth -->
        <div v-if="formState.credentials.graphql.method === 'basic'" class="space-y-4 mt-4">
          <div class="space-y-2">
            <label for="graphql-username" class="text-sm font-medium">Username</label>
            <UiInput 
              id="graphql-username" 
              v-model="formState.credentials.graphql.username" 
              placeholder="Username"
            />
          </div>
          
          <div class="space-y-2">
            <label for="graphql-password" class="text-sm font-medium">Password</label>
            <UiInput 
              id="graphql-password" 
              type="password" 
              v-model="formState.credentials.graphql.password" 
              placeholder="Password"
            />
          </div>
        </div>
        
        <!-- API Key -->
        <div v-if="formState.credentials.graphql.method === 'api-key'" class="space-y-2 mt-4">
          <label for="graphql-apiKey" class="text-sm font-medium">API Key</label>
          <UiInput 
            id="graphql-apiKey" 
            v-model="formState.credentials.graphql.apiKey" 
            placeholder="API Key"
          />
          <p class="text-xs text-muted-foreground">Will be sent as X-Dgraph-ApiKey header</p>
        </div>
        
        <!-- Access Token -->
        <div v-if="formState.credentials.graphql.method === 'token'" class="space-y-2 mt-4">
          <label for="graphql-token" class="text-sm font-medium">Access Token</label>
          <UiInput 
            id="graphql-token" 
            v-model="formState.credentials.graphql.token" 
            placeholder="Access Token"
          />
          <p class="text-xs text-muted-foreground">Will be sent as Authorization: Bearer {token}</p>
        </div>
        
        <!-- Auth Token -->
        <div v-if="formState.credentials.graphql.method === 'auth-token'" class="space-y-2 mt-4">
          <label for="graphql-authToken" class="text-sm font-medium">Auth Token</label>
          <UiInput 
            id="graphql-authToken" 
            v-model="formState.credentials.graphql.authToken" 
            placeholder="Auth Token"
          />
          <p class="text-xs text-muted-foreground">Will be sent as X-Dgraph-AuthToken header</p>
        </div>
      </div>
      
      <!-- Admin Authentication (only shown when not using unified auth) -->
      <div v-if="!formState.useUnifiedAuth">
        <h3 class="text-sm font-medium mb-4">Admin Endpoint Authentication</h3>
        
        <div class="space-y-2">
          <label for="admin-auth-method" class="text-sm font-medium">Authentication Method</label>
          <select 
            id="admin-auth-method" 
            v-model="formState.credentials.admin.method"
            class="flex h-9 w-full rounded-md border border-input bg-transparent px-3 py-1 text-sm shadow-sm transition-colors file:border-0 file:bg-transparent file:text-sm file:font-medium placeholder:text-muted-foreground focus-visible:outline-none focus-visible:ring-1 focus-visible:ring-ring disabled:cursor-not-allowed disabled:opacity-50"
            :class="errors.adminAuth ? 'border-destructive' : ''"
          >
            <option value="none">No Authentication</option>
            <option value="basic">Basic Auth (Username/Password)</option>
            <option value="token">Access Token (Bearer)</option>
            <option value="api-key">API Key (X-Dgraph-ApiKey)</option>
            <option value="auth-token">Auth Token (X-Dgraph-AuthToken)</option>
          </select>
          <p v-if="errors.adminAuth" class="text-sm text-destructive">{{ errors.adminAuth }}</p>
        </div>
        
        <!-- Basic Auth -->
        <div v-if="formState.credentials.admin.method === 'basic'" class="space-y-4 mt-4">
          <div class="space-y-2">
            <label for="admin-username" class="text-sm font-medium">Username</label>
            <UiInput 
              id="admin-username" 
              v-model="formState.credentials.admin.username" 
              placeholder="Username"
            />
          </div>
          
          <div class="space-y-2">
            <label for="admin-password" class="text-sm font-medium">Password</label>
            <UiInput 
              id="admin-password" 
              type="password" 
              v-model="formState.credentials.admin.password" 
              placeholder="Password"
            />
          </div>
        </div>
        
        <!-- API Key -->
        <div v-if="formState.credentials.admin.method === 'api-key'" class="space-y-2 mt-4">
          <label for="admin-apiKey" class="text-sm font-medium">API Key</label>
          <UiInput 
            id="admin-apiKey" 
            v-model="formState.credentials.admin.apiKey" 
            placeholder="API Key"
          />
          <p class="text-xs text-muted-foreground">Will be sent as X-Dgraph-ApiKey header</p>
        </div>
        
        <!-- Access Token -->
        <div v-if="formState.credentials.admin.method === 'token'" class="space-y-2 mt-4">
          <label for="admin-token" class="text-sm font-medium">Access Token</label>
          <UiInput 
            id="admin-token" 
            v-model="formState.credentials.admin.token" 
            placeholder="Access Token"
          />
          <p class="text-xs text-muted-foreground">Will be sent as Authorization: Bearer {token}</p>
        </div>
        
        <!-- Auth Token -->
        <div v-if="formState.credentials.admin.method === 'auth-token'" class="space-y-2 mt-4">
          <label for="admin-authToken" class="text-sm font-medium">Auth Token</label>
          <UiInput 
            id="admin-authToken" 
            v-model="formState.credentials.admin.authToken" 
            placeholder="Auth Token"
          />
          <p class="text-xs text-muted-foreground">Will be sent as X-Dgraph-AuthToken header</p>
        </div>
      </div>
      
      <p class="text-xs text-muted-foreground mt-4">
        Note: For each endpoint, provide either username/password, API key, access token, or auth token based on your Dgraph instance's authentication method.
>>>>>>> 3b1e39eb
      </p>
    </div>
    
    <div v-if="testResult" class="space-y-4">
      <!-- Overall result -->
      <div class="p-4 rounded-md" :class="testResult.success ? 'bg-green-50 text-green-700' : 'bg-red-50 text-red-700'">
        <div class="font-medium">{{ testResult.message }}</div>
      </div>
      
      <!-- Detailed test results -->
      <div class="space-y-2 border rounded-md p-4">
        <h3 class="text-sm font-medium mb-2">Detailed Test Results</h3>
        
        <!-- Health Check -->
        <div class="flex items-start space-x-2">
          <div class="mt-0.5">
            <span v-if="testResult.healthCheck.success" class="text-green-500">✓</span>
            <span v-else class="text-red-500">✗</span>
          </div>
          <div>
            <div class="font-medium">Health Check</div>
            <div class="text-sm" :class="testResult.healthCheck.success ? 'text-green-600' : 'text-red-600'">
              {{ testResult.healthCheck.message }}
            </div>
          </div>
        </div>
        
        <!-- Schema Check -->
        <div class="flex items-start space-x-2">
          <div class="mt-0.5">
            <span v-if="testResult.schemaCheck.success" class="text-green-500">✓</span>
            <span v-else class="text-red-500">✗</span>
          </div>
          <div>
            <div class="font-medium">Schema Check</div>
            <div class="text-sm" :class="testResult.schemaCheck.success ? 'text-green-600' : 'text-red-600'">
              {{ testResult.schemaCheck.message }}
            </div>
          </div>
        </div>
        
        <!-- Introspection Check -->
        <div class="flex items-start space-x-2">
          <div class="mt-0.5">
            <span v-if="testResult.introspectionCheck.success" class="text-green-500">✓</span>
            <span v-else class="text-red-500">✗</span>
          </div>
          <div>
            <div class="font-medium">Introspection Check</div>
            <div class="text-sm" :class="testResult.introspectionCheck.success ? 'text-green-600' : 'text-red-600'">
              {{ testResult.introspectionCheck.message }}
            </div>
          </div>
        </div>
        
        <p class="text-xs text-muted-foreground mt-2">
          Note: A connection is considered successful if at least one of the checks passes. Different Dgraph instances may have different endpoints enabled.
        </p>
      </div>
    </div>
    
    <div class="flex justify-end space-x-2">
      <UiButton 
        variant="outline" 
        @click="cancelForm" 
        :disabled="isLoading"
      >
        Cancel
      </UiButton>
      
      <UiButton 
        variant="outline" 
        @click="testConnection" 
        :disabled="isLoading"
      >
        Test Connection
      </UiButton>
      
      <UiButton 
        @click="saveConnection" 
        :disabled="isLoading"
      >
        {{ props.connection ? 'Update' : 'Save' }} Connection
      </UiButton>
    </div>
  </div>
</template><|MERGE_RESOLUTION|>--- conflicted
+++ resolved
@@ -1,17 +1,9 @@
 <script setup lang="ts">
-<<<<<<< HEAD
-import { ref, reactive, computed, watch, onMounted } from 'vue'
-=======
 import { ref, reactive, onMounted } from 'vue'
->>>>>>> 3b1e39eb
 import { useConnectionsStore } from '@/stores/connections'
 import { useCredentialStorage } from '@/composables/useCredentialStorage'
 import { useDgraphClient } from '@/composables/useDgraphClient'
 import type { Connection, ConnectionType, ConnectionCredentials, AuthMethod } from '@/types/connection'
-<<<<<<< HEAD
-import type { ConnectionTestResult } from '@/utils/dgraph-client'
-=======
->>>>>>> 3b1e39eb
 
 const props = defineProps<{
   connection?: Connection
@@ -27,30 +19,7 @@
 const dgraphClient = useDgraphClient()
 
 const isLoading = ref(false)
-const testResult = ref<ConnectionTestResult | null>(null)
-
-// Get stored credentials if editing an existing connection
-const storedCredentials = props.connection?.id 
-  ? credentialStorage.getCredentials(props.connection.id) 
-  : null
-
-// Determine the auth method based on stored credentials
-const determineAuthMethod = (creds: ConnectionCredentials | null): AuthMethod => {
-  if (!creds) return 'basic'
-  
-  // If authMethod is explicitly set, use it
-  if (creds.authMethod) return creds.authMethod
-  
-  // Otherwise, try to determine from the credentials
-  if (creds.username && creds.password) return 'basic'
-  if (creds.apiKey) return 'apiKey'
-  if (creds.token) return 'accessToken'
-  if (creds.authToken) return 'authToken'
-  if (creds.xAuthToken) return 'xAuthToken'
-  if (creds.jwt) return 'jwt'
-  
-  return 'basic'
-}
+const testResult = ref<{ success: boolean; message: string } | null>(null)
 
 // Form state
 const formState = reactive({
@@ -60,17 +29,6 @@
   isSecure: props.connection?.isSecure || false,
   useUnifiedAuth: props.connection?.credentials.useUnifiedAuth ?? true,
   credentials: {
-<<<<<<< HEAD
-    authMethod: determineAuthMethod(storedCredentials),
-    username: storedCredentials?.username || '',
-    password: storedCredentials?.password || '',
-    apiKey: storedCredentials?.apiKey || '',
-    token: storedCredentials?.token || '',
-    authToken: storedCredentials?.authToken || '',
-    xAuthToken: storedCredentials?.xAuthToken || '',
-    jwt: storedCredentials?.jwt || '',
-    jwtHeader: storedCredentials?.jwtHeader || ''
-=======
     graphql: {
       method: 'none' as AuthMethod,
       username: '',
@@ -146,7 +104,6 @@
       // Set the unified auth flag
       formState.useUnifiedAuth = storedCredentials.useUnifiedAuth
     }
->>>>>>> 3b1e39eb
   }
 })
 
@@ -157,24 +114,6 @@
   graphqlAuth: '',
   adminAuth: ''
 })
-
-// Authentication method descriptions
-const authMethodDescriptions = {
-  basic: 'Basic Authentication (username/password)',
-  apiKey: 'API Key (X-Dgraph-ApiKey)',
-  accessToken: 'Access Token (Authorization: Bearer)',
-  authToken: 'Auth Token (X-Dgraph-AuthToken) - Used when ACL is enabled',
-  xAuthToken: 'X-Auth-Token - Used when anonymous access is disabled',
-  jwt: 'JWT - Used with Dgraph.Authorization'
-}
-
-// Show fields based on selected auth method
-const showBasicAuth = computed(() => formState.credentials.authMethod === 'basic')
-const showApiKey = computed(() => formState.credentials.authMethod === 'apiKey')
-const showAccessToken = computed(() => formState.credentials.authMethod === 'accessToken')
-const showAuthToken = computed(() => formState.credentials.authMethod === 'authToken')
-const showXAuthToken = computed(() => formState.credentials.authMethod === 'xAuthToken')
-const showJwt = computed(() => formState.credentials.authMethod === 'jwt')
 
 const validate = () => {
   let isValid = true
@@ -244,7 +183,7 @@
   return isValid
 }
 
-// Test connection with comprehensive checks
+// Test connection
 const testConnection = async () => {
   if (!validate()) return
   
@@ -252,9 +191,6 @@
   testResult.value = null
   
   try {
-<<<<<<< HEAD
-    // Create a temporary connection object for testing
-=======
     // If not using secure connection, set method to 'none'
     if (!formState.isSecure) {
       formState.credentials.graphql.method = 'none'
@@ -267,7 +203,6 @@
       ? createCredentialsObject(formState.credentials.graphql) 
       : createCredentialsObject(formState.credentials.admin)
     
->>>>>>> 3b1e39eb
     const tempConnection: Connection = {
       id: props.connection?.id || 'temp-id',
       name: formState.name,
@@ -283,23 +218,15 @@
       updatedAt: new Date()
     }
     
-    // Use the comprehensive test method
-    testResult.value = await dgraphClient.testConnection(tempConnection)
+    const isConnected = await dgraphClient.testConnection(tempConnection)
+    
+    testResult.value = {
+      success: isConnected,
+      message: isConnected ? 'Connection successful!' : 'Connection failed. Please check your settings.'
+    }
   } catch (error) {
     testResult.value = {
       success: false,
-      healthCheck: {
-        success: false,
-        message: 'Test failed'
-      },
-      schemaCheck: {
-        success: false,
-        message: 'Test failed'
-      },
-      introspectionCheck: {
-        success: false,
-        message: 'Test failed'
-      },
       message: `Error: ${error instanceof Error ? error.message : String(error)}`
     }
   } finally {
@@ -404,28 +331,6 @@
 const cancelForm = () => {
   emit('cancelled')
 }
-
-// Track if this is the initial load or a user change
-const isInitialLoad = ref(true)
-
-// Reset auth fields when auth method changes (but not on initial load)
-watch(() => formState.credentials.authMethod, (newMethod, oldMethod) => {
-  // Skip clearing fields on initial load
-  if (isInitialLoad.value) {
-    isInitialLoad.value = false
-    return
-  }
-  
-  // Only clear fields when the user changes the auth method
-  formState.credentials.username = ''
-  formState.credentials.password = ''
-  formState.credentials.apiKey = ''
-  formState.credentials.token = ''
-  formState.credentials.authToken = ''
-  formState.credentials.xAuthToken = ''
-  formState.credentials.jwt = ''
-  formState.credentials.jwtHeader = ''
-})
 </script>
 
 <template>
@@ -477,128 +382,16 @@
     </div>
     
     <div v-if="formState.isSecure" class="space-y-4 border rounded-md p-4">
-<<<<<<< HEAD
-      <h3 class="text-sm font-medium">Authentication</h3>
-      
-      <!-- Authentication Method Selector -->
-      <div class="space-y-2">
-        <label for="authMethod" class="text-sm font-medium">Authentication Method</label>
-        <select 
-          id="authMethod" 
-          v-model="formState.credentials.authMethod"
-          class="flex h-9 w-full rounded-md border border-input bg-transparent px-3 py-1 text-sm shadow-sm transition-colors file:border-0 file:bg-transparent file:text-sm file:font-medium placeholder:text-muted-foreground focus-visible:outline-none focus-visible:ring-1 focus-visible:ring-ring disabled:cursor-not-allowed disabled:opacity-50"
-        >
-          <option v-for="(description, method) in authMethodDescriptions" :key="method" :value="method">
-            {{ description }}
-          </option>
-        </select>
-      </div>
-      
-      <!-- Basic Auth (Username/Password) -->
-      <div v-if="showBasicAuth" class="space-y-4">
-        <div class="space-y-2">
-          <label for="username" class="text-sm font-medium">Username</label>
-          <UiInput 
-            id="username" 
-            v-model="formState.credentials.username" 
-            placeholder="Username"
-          />
-        </div>
-        
-        <div class="space-y-2">
-          <label for="password" class="text-sm font-medium">Password</label>
-          <UiInput 
-            id="password" 
-            type="password" 
-            v-model="formState.credentials.password" 
-            placeholder="Password"
-          />
-        </div>
-      </div>
-      
-      <!-- API Key (X-Dgraph-ApiKey) -->
-      <div v-if="showApiKey" class="space-y-2">
-        <label for="apiKey" class="text-sm font-medium">API Key (X-Dgraph-ApiKey)</label>
-        <UiInput 
-          id="apiKey" 
-          v-model="formState.credentials.apiKey" 
-          placeholder="API Key"
-=======
       <div class="flex items-center space-x-2 mb-4">
         <input 
           id="useUnifiedAuth" 
           type="checkbox" 
           v-model="formState.useUnifiedAuth"
           class="h-4 w-4 rounded border-gray-300 text-primary focus:ring-primary"
->>>>>>> 3b1e39eb
         />
         <label for="useUnifiedAuth" class="text-sm font-medium">Use same authentication for both GraphQL and Admin endpoints</label>
       </div>
       
-<<<<<<< HEAD
-      <!-- Access Token (Authorization: Bearer) -->
-      <div v-if="showAccessToken" class="space-y-2">
-        <label for="token" class="text-sm font-medium">Access Token (Authorization: Bearer)</label>
-        <UiInput 
-          id="token" 
-          v-model="formState.credentials.token" 
-          placeholder="Access Token"
-        />
-      </div>
-      
-      <!-- Auth Token (X-Dgraph-AuthToken) -->
-      <div v-if="showAuthToken" class="space-y-2">
-        <label for="authToken" class="text-sm font-medium">Auth Token (X-Dgraph-AuthToken)</label>
-        <UiInput 
-          id="authToken" 
-          v-model="formState.credentials.authToken" 
-          placeholder="Auth Token"
-        />
-        <p class="text-xs text-muted-foreground">
-          Used when ACL is enabled. Pass the access token you got in the login response.
-        </p>
-      </div>
-      
-      <!-- X-Auth-Token -->
-      <div v-if="showXAuthToken" class="space-y-2">
-        <label for="xAuthToken" class="text-sm font-medium">X-Auth-Token</label>
-        <UiInput 
-          id="xAuthToken" 
-          v-model="formState.credentials.xAuthToken" 
-          placeholder="Admin Key or Client Key"
-        />
-        <p class="text-xs text-muted-foreground">
-          Used when anonymous access is disabled. Provide an Admin Key or Client Key.
-        </p>
-      </div>
-      
-      <!-- JWT -->
-      <div v-if="showJwt" class="space-y-4">
-        <div class="space-y-2">
-          <label for="jwt" class="text-sm font-medium">JWT Token</label>
-          <UiInput 
-            id="jwt" 
-            v-model="formState.credentials.jwt" 
-            placeholder="JWT Token"
-          />
-        </div>
-        
-        <div class="space-y-2">
-          <label for="jwtHeader" class="text-sm font-medium">JWT Header Name (Optional)</label>
-          <UiInput 
-            id="jwtHeader" 
-            v-model="formState.credentials.jwtHeader" 
-            placeholder="Authorization"
-          />
-          <p class="text-xs text-muted-foreground">
-            Custom header name for JWT as set in Dgraph.Authorization. Defaults to "Authorization" if not specified.
-          </p>
-        </div>
-      </div>
-      
-      <p class="text-xs text-muted-foreground">
-        Note: Select the authentication method that matches your Dgraph instance's configuration.
-=======
       <!-- GraphQL Authentication -->
       <div class="border-b pb-4 mb-4">
         <h3 class="text-sm font-medium mb-4">GraphQL Endpoint Authentication</h3>
@@ -755,66 +548,11 @@
       
       <p class="text-xs text-muted-foreground mt-4">
         Note: For each endpoint, provide either username/password, API key, access token, or auth token based on your Dgraph instance's authentication method.
->>>>>>> 3b1e39eb
       </p>
     </div>
     
-    <div v-if="testResult" class="space-y-4">
-      <!-- Overall result -->
-      <div class="p-4 rounded-md" :class="testResult.success ? 'bg-green-50 text-green-700' : 'bg-red-50 text-red-700'">
-        <div class="font-medium">{{ testResult.message }}</div>
-      </div>
-      
-      <!-- Detailed test results -->
-      <div class="space-y-2 border rounded-md p-4">
-        <h3 class="text-sm font-medium mb-2">Detailed Test Results</h3>
-        
-        <!-- Health Check -->
-        <div class="flex items-start space-x-2">
-          <div class="mt-0.5">
-            <span v-if="testResult.healthCheck.success" class="text-green-500">✓</span>
-            <span v-else class="text-red-500">✗</span>
-          </div>
-          <div>
-            <div class="font-medium">Health Check</div>
-            <div class="text-sm" :class="testResult.healthCheck.success ? 'text-green-600' : 'text-red-600'">
-              {{ testResult.healthCheck.message }}
-            </div>
-          </div>
-        </div>
-        
-        <!-- Schema Check -->
-        <div class="flex items-start space-x-2">
-          <div class="mt-0.5">
-            <span v-if="testResult.schemaCheck.success" class="text-green-500">✓</span>
-            <span v-else class="text-red-500">✗</span>
-          </div>
-          <div>
-            <div class="font-medium">Schema Check</div>
-            <div class="text-sm" :class="testResult.schemaCheck.success ? 'text-green-600' : 'text-red-600'">
-              {{ testResult.schemaCheck.message }}
-            </div>
-          </div>
-        </div>
-        
-        <!-- Introspection Check -->
-        <div class="flex items-start space-x-2">
-          <div class="mt-0.5">
-            <span v-if="testResult.introspectionCheck.success" class="text-green-500">✓</span>
-            <span v-else class="text-red-500">✗</span>
-          </div>
-          <div>
-            <div class="font-medium">Introspection Check</div>
-            <div class="text-sm" :class="testResult.introspectionCheck.success ? 'text-green-600' : 'text-red-600'">
-              {{ testResult.introspectionCheck.message }}
-            </div>
-          </div>
-        </div>
-        
-        <p class="text-xs text-muted-foreground mt-2">
-          Note: A connection is considered successful if at least one of the checks passes. Different Dgraph instances may have different endpoints enabled.
-        </p>
-      </div>
+    <div v-if="testResult" class="p-4 rounded-md" :class="testResult.success ? 'bg-green-50 text-green-700' : 'bg-red-50 text-red-700'">
+      {{ testResult.message }}
     </div>
     
     <div class="flex justify-end space-x-2">
