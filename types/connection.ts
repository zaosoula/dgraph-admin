export type ConnectionType = 'http' | 'grpc'

<<<<<<< HEAD
export type AuthMethod = 'basic' | 'apiKey' | 'accessToken' | 'authToken' | 'jwt' | 'xAuthToken'

export type ConnectionCredentials = {
  // Authentication method to use
  authMethod?: AuthMethod
  
  // Basic Auth
=======
export type AuthMethod = 'none' | 'basic' | 'token' | 'api-key' | 'auth-token'

export type AuthCredentials = {
  method: AuthMethod
>>>>>>> 3b1e39eb
  username?: string
  password?: string
  
  // API Key (X-Dgraph-ApiKey)
  apiKey?: string
  
  // Access Token (Authorization: Bearer)
  token?: string
  
  // Auth Token (X-Dgraph-AuthToken) - Used when ACL is enabled
  authToken?: string
  
  // X-Auth-Token - Used when anonymous access is disabled
  xAuthToken?: string
  
  // JWT - Used with Dgraph.Authorization
  jwt?: string
  jwtHeader?: string // Custom header name for JWT
}

export type ConnectionCredentials = {
  graphql: AuthCredentials
  admin: AuthCredentials
  useUnifiedAuth?: boolean
}

export type Connection = {
  id: string
  name: string
  type: ConnectionType
  url: string
  credentials: ConnectionCredentials
  isSecure: boolean
  createdAt: Date
  updatedAt: Date
}

export type ConnectionState = {
  isConnected: boolean
  isLoading: boolean
  error: string | null
  lastChecked: Date | null
}<|MERGE_RESOLUTION|>--- conflicted
+++ resolved
@@ -1,37 +1,14 @@
 export type ConnectionType = 'http' | 'grpc'
 
-<<<<<<< HEAD
-export type AuthMethod = 'basic' | 'apiKey' | 'accessToken' | 'authToken' | 'jwt' | 'xAuthToken'
-
-export type ConnectionCredentials = {
-  // Authentication method to use
-  authMethod?: AuthMethod
-  
-  // Basic Auth
-=======
 export type AuthMethod = 'none' | 'basic' | 'token' | 'api-key' | 'auth-token'
 
 export type AuthCredentials = {
   method: AuthMethod
->>>>>>> 3b1e39eb
   username?: string
   password?: string
-  
-  // API Key (X-Dgraph-ApiKey)
   apiKey?: string
-  
-  // Access Token (Authorization: Bearer)
   token?: string
-  
-  // Auth Token (X-Dgraph-AuthToken) - Used when ACL is enabled
   authToken?: string
-  
-  // X-Auth-Token - Used when anonymous access is disabled
-  xAuthToken?: string
-  
-  // JWT - Used with Dgraph.Authorization
-  jwt?: string
-  jwtHeader?: string // Custom header name for JWT
 }
 
 export type ConnectionCredentials = {
